# ui/components/mapping.py (UPDATED - Reduced width to match other components)
"""
Column mapping component for CSV header mapping
Extracted from core_layout.py and mapping_callbacks.py with consistent reduced width
"""

from dash import html, dcc
import dash_bootstrap_components as dbc
<<<<<<< HEAD
from ui.themes.style_config import COLORS, MAPPING_STYLES, get_validation_message_style
from utils.constants import REQUIRED_INTERNAL_COLUMNS
=======
from ui.themes.style_config import COLORS
from config.settings import REQUIRED_INTERNAL_COLUMNS
>>>>>>> 94434a92


class MappingComponent:
    """Centralized mapping component with all related UI elements and consistent widths"""
    
    def __init__(self):
        self.required_columns = REQUIRED_INTERNAL_COLUMNS
    
    def create_mapping_section(self):
        """Creates the Step 1: Map CSV Headers section with reduced width"""
        return html.Div(
            id='mapping-ui-section',
            style=MAPPING_STYLES['section'],
            children=[
                self.create_mapping_header(),
                self.create_mapping_help_text(),
                self.create_mapping_area(),
                html.Div(id='mapping-validation-message', style={'display': 'none'}),  # Add validation message div
                self.create_confirm_button()
            ]
        )
    
    def create_mapping_header(self):
        """Creates the mapping section header with smaller font"""
        return html.H4(
            "Step 1: Map CSV Headers", 
            className="text-center", 
            style={'color': COLORS['text_primary'], 'fontSize': '1.3rem', 'marginBottom': '1rem'}  # Reduced font size and margin
        )
    
    def create_mapping_area(self):
        """Creates the dropdown mapping area container"""
        return html.Div(id='dropdown-mapping-area')
    
    def create_confirm_button(self):
        """Creates the confirm header mapping button with reduced size"""
        return html.Button(
            'Confirm Header Mapping & Proceed',
            id='confirm-header-map-button',
            n_clicks=0,
            style=MAPPING_STYLES['confirm_button']
        )
    
    def create_mapping_dropdowns(self, headers, loaded_col_map_prefs=None):
        """
        Creates dropdown components for column mapping with improved layout
        
        Args:
            headers: List of CSV column headers
            loaded_col_map_prefs: Previously saved column mapping preferences
        
        Returns:
            List of html.Div components with dropdowns
        """
        if loaded_col_map_prefs is None:
            loaded_col_map_prefs = {}
            
        mapping_dropdowns_children = []
        
        for internal_name, display_text in self.required_columns.items():
            # Find pre-selected value
            pre_sel = self._find_preselected_value(
                internal_name, headers, loaded_col_map_prefs
            )
            
            dropdown = self._create_single_dropdown(
                internal_name, headers, pre_sel
            )
            
            dropdown_container = self._create_dropdown_container(
                display_text, dropdown
            )
            
            mapping_dropdowns_children.append(dropdown_container)
        
        return mapping_dropdowns_children
    
    def create_mapping_validation_message(self, missing_columns=None, status="info"):
        """
        Creates validation message for mapping status
        
        Args:
            missing_columns: List of missing required columns
            status: 'info', 'warning', 'error', 'success'
        """
        if missing_columns:
            message = f"Missing required mappings: {', '.join(missing_columns)}"
            status = "error"
        else:
            message = "All required columns mapped successfully!"
            status = "success"
            
        return html.Div(
            id='mapping-validation-message',
            children=message,
            style=get_validation_message_style(status)
        )
    
    def create_mapping_help_text(self):
        """Creates help text for the mapping process with smaller fonts"""
        return html.Div([
            html.P([
                "Map your CSV columns to the required fields. ",
                html.Strong("All four fields are required"), 
                " for the analysis to work properly."
            ], style={
                'color': COLORS['text_secondary'], 
                'fontSize': '0.85rem',  # Reduced from 0.9em
                'marginBottom': '8px'  # Reduced margin
            }),
            html.Details([
                html.Summary("What do these fields mean?", 
                           style={'color': COLORS['accent'], 'cursor': 'pointer', 'fontSize': '0.9rem'}),  # Reduced font
                html.Ul([
                    html.Li([html.Strong("Timestamp: "), "When the access event occurred"]),
                    html.Li([html.Strong("UserID: "), "Person identifier (badge number, employee ID, etc.)"]),
                    html.Li([html.Strong("DoorID: "), "Device or door identifier"]),
                    html.Li([html.Strong("EventType: "), "Access result (granted, denied, etc.)"])
                ], style={'color': COLORS['text_secondary'], 'fontSize': '0.8rem'})  # Reduced font
            ])
        ], style={'marginBottom': '12px'})  # Reduced margin
    
    def get_mapping_styles(self):
        """Returns all mapping-related styles"""
        return {
            'section': MAPPING_STYLES['section'],
            'button_hidden': {**MAPPING_STYLES['confirm_button'], 'display': 'none'},
            'button_visible': MAPPING_STYLES['confirm_button'],
            'dropdown': MAPPING_STYLES['dropdown'],
            'label': MAPPING_STYLES['label']
        }
    
    def _find_preselected_value(self, internal_name, headers, loaded_col_map_prefs):
        """Find preselected value for dropdown based on saved preferences"""
        pre_sel = None
        if loaded_col_map_prefs:
            for csv_h, internal_h in loaded_col_map_prefs.items():
                if internal_h == internal_name and csv_h in headers:
                    pre_sel = csv_h
                    break
        return pre_sel
    
    def _create_single_dropdown(self, internal_name, headers, pre_sel):
        """Create a single dropdown for column mapping with improved styling"""
        return dcc.Dropdown(
            id={'type': 'mapping-dropdown', 'index': internal_name},
            options=[{'label': h, 'value': h} for h in headers],
            value=pre_sel,
            placeholder="Select column...",
            style=MAPPING_STYLES['dropdown'],
            className="mapping-dropdown"
        )
    
    def _create_dropdown_container(self, display_text, dropdown):
        """Create container for label and dropdown with improved layout"""
        return html.Div([
            html.Label(
                f"{display_text}:",
                style=MAPPING_STYLES['label']
            ),
            dropdown
        ], className="mapping-row", style={'marginBottom': '12px'})  # Reduced margin
    
    def _get_mapping_section_style(self):
        """Backward-compatible wrapper for section style"""
        return MAPPING_STYLES['section']
    
    def _get_confirm_button_style(self, visible=True):
        """Backward-compatible wrapper for button style"""
        style = MAPPING_STYLES['confirm_button'].copy()
        if not visible:
            style['display'] = 'none'
        return style
    
    def _get_dropdown_style(self):
        """Backward-compatible wrapper for dropdown style"""
        return MAPPING_STYLES['dropdown']
    
    def _get_label_style(self):
        """Backward-compatible wrapper for label style"""
        return MAPPING_STYLES['label']
    
    def _get_validation_message_style(self, status="info"):
        """Backward-compatible wrapper for validation message style"""
        return get_validation_message_style(status)


class MappingValidator:
    """Validates mapping completeness and correctness"""
    
    def __init__(self, required_columns):
        self.required_columns = required_columns
    
    def validate_mapping(self, mapping_dict):
        """
        Validates that all required columns are mapped
        
        Args:
            mapping_dict: Dict of {csv_column: internal_key}
            
        Returns:
            Dict with 'is_valid', 'missing_columns', 'message'
        """
        if not mapping_dict:
            return {
                'is_valid': False,
                'missing_columns': list(self.required_columns.keys()),
                'message': 'No columns mapped'
            }
        
        mapped_internal_keys = set(mapping_dict.values())
        required_internal_keys = set(self.required_columns.keys())
        missing_keys = required_internal_keys - mapped_internal_keys
        
        if missing_keys:
            missing_display_names = [
                self.required_columns[key] for key in missing_keys
            ]
            return {
                'is_valid': False,
                'missing_columns': missing_display_names,
                'message': f'Missing required mappings: {", ".join(missing_display_names)}'
            }
        
        return {
            'is_valid': True,
            'missing_columns': [],
            'message': 'All required columns mapped successfully'
        }
    
    def suggest_mappings(self, csv_headers):
        """
        Suggests automatic mappings based on fuzzy matching
        
        Args:
            csv_headers: List of CSV column headers
            
        Returns:
            Dict of suggested mappings {csv_header: internal_key}
        """
        from difflib import get_close_matches
        
        suggestions = {}
        
        for internal_key, display_name in self.required_columns.items():
            # Try exact match first
            if display_name in csv_headers:
                suggestions[display_name] = internal_key
                continue
                
            if internal_key in csv_headers:
                suggestions[internal_key] = internal_key
                continue
            
            # Fuzzy match on display name
            matches = get_close_matches(display_name.lower(), 
                                      [h.lower() for h in csv_headers], 
                                      n=1, cutoff=0.6)
            if matches:
                # Find original case header
                original_header = next(h for h in csv_headers if h.lower() == matches[0])
                suggestions[original_header] = internal_key
                continue
            
            # Fuzzy match on internal key
            matches = get_close_matches(internal_key.lower(), 
                                      [h.lower() for h in csv_headers], 
                                      n=1, cutoff=0.6)
            if matches:
                original_header = next(h for h in csv_headers if h.lower() == matches[0])
                suggestions[original_header] = internal_key
        
        return suggestions


# Factory functions for easy component creation
def create_mapping_component():
    """Factory function to create mapping component instance"""
    return MappingComponent()

def create_mapping_validator():
    """Factory function to create mapping validator instance"""
    return MappingValidator(REQUIRED_INTERNAL_COLUMNS)

# Convenience functions for individual elements (backward compatibility)
def create_mapping_section():
    """Create the mapping section"""
    component = MappingComponent()
    return component.create_mapping_section()

def create_mapping_dropdowns(headers, saved_preferences=None):
    """Create mapping dropdowns"""
    component = MappingComponent()
    return component.create_mapping_dropdowns(headers, saved_preferences)<|MERGE_RESOLUTION|>--- conflicted
+++ resolved
@@ -6,13 +6,10 @@
 
 from dash import html, dcc
 import dash_bootstrap_components as dbc
-<<<<<<< HEAD
+
 from ui.themes.style_config import COLORS, MAPPING_STYLES, get_validation_message_style
 from utils.constants import REQUIRED_INTERNAL_COLUMNS
-=======
-from ui.themes.style_config import COLORS
-from config.settings import REQUIRED_INTERNAL_COLUMNS
->>>>>>> 94434a92
+
 
 
 class MappingComponent:
