--- conflicted
+++ resolved
@@ -14,12 +14,11 @@
 # Import UI components
 from ui.components.upload import create_upload_component
 from ui.themes.graph_styles import upload_icon_img_style
-<<<<<<< HEAD
+
 from ui.themes.style_config import UPLOAD_STYLES, get_interactive_setup_style
 from utils.constants import REQUIRED_INTERNAL_COLUMNS
-=======
-from config.settings import REQUIRED_INTERNAL_COLUMNS
->>>>>>> 94434a92
+
+
 from utils.logging_config import get_logger
 logger = get_logger(__name__)                 
 
