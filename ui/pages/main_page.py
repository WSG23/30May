# ui/pages/main_page.py - FIXED VERSION - Removes UI Conflicts

"""
Main page layout - STREAMLINED AND CONFLICT-FREE
All callbacks are handled by unified handler in app.py
"""

from dash import html, dcc
import dash_cytoscape as cyto
from ui.components.classification import create_classification_component

<<<<<<< HEAD
from ui.themes.style_config import COLORS, TYPOGRAPHY, SPACING, BORDER_RADIUS
from ui.themes.helpers import (
    get_button_style,
    get_card_style,
    get_card_container_style,
    get_section_header_style,
)

# Fallback constants
REQUIRED_INTERNAL_COLUMNS = {
    'Timestamp': 'Timestamp (Event Time)',
    'UserID': 'UserID (Person Identifier)',
    'DoorID': 'DoorID (Device Name)',
    'EventType': 'EventType (Access Result)'
}
=======
from ui.themes.style_config import COLORS, TYPOGRAPHY
from ui.themes.helpers import get_button_style, get_card_style
from config.settings import DEFAULT_ICONS, REQUIRED_INTERNAL_COLUMNS
>>>>>>> 3a5794da

# Instantiate the reusable classification component for entrance verification
classification_component = create_classification_component()

def create_main_layout(app_instance, main_logo_path, icon_upload_default):
    """
    Creates the main application layout - STREAMLINED VERSION
    """
    
    layout = html.Div(
        children=[
            # Main Header Bar
            create_main_header(main_logo_path),

            # Upload Section - SIMPLIFIED
            create_upload_section(icon_upload_default),

            # Interactive Setup Container - SIMPLIFIED
            create_interactive_setup_container(),

            # Processing Status
            html.Div(
                id='processing-status',
                style={
                    'marginTop': SPACING['md'],
                    'color': COLORS['accent'],
                    'textAlign': 'center',
                    'fontSize': TYPOGRAPHY['text_base'],
                    'fontWeight': TYPOGRAPHY['font_medium']
                }
            ),

            # Results Section - HIDDEN until processing
            create_results_section(),

            # Data Stores
            create_data_stores(),
        ],
        style={
            'backgroundColor': COLORS['background'],
            'padding': SPACING['md'],
            'minHeight': '100vh',
            'fontFamily': 'Inter, system-ui, sans-serif'
        }
    )

    return layout

def create_main_header(main_logo_path):
    """Creates the main header bar"""
    header_style = get_card_style()
    header_style.update({
        'display': 'flex',
        'alignItems': 'center',
        'justifyContent': 'center',
        'padding': f"{SPACING['md']} {SPACING['xl']}",
        'marginBottom': SPACING['xl'],
    })
    return html.Div(
        style=header_style,
        children=[
            html.Img(src=main_logo_path, style={'height': '40px', 'marginRight': SPACING['base']}),
            html.H1(
                "Enhanced Analytics Dashboard",
                style={
                    'fontSize': TYPOGRAPHY['text_3xl'],
                    'margin': '0',
                    'color': COLORS['text_primary'],
                    'fontWeight': TYPOGRAPHY['font_semibold']
                }
            )
        ]
    )

def create_upload_section(icon_upload_default):
    """Upload section - SIMPLIFIED"""
    return html.Div([
        dcc.Upload(
            id='upload-data',
            children=html.Div([
                html.Img(
                    id='upload-icon',
                    src=icon_upload_default,
                    style={
                        'width': '96px',
                        'height': '96px',
                        'marginBottom': SPACING['base'],
                        'opacity': '0.8'
                    }
                ),
                html.H3(
                    "Drop your CSV or JSON file here",
                    style={
                        'margin': '0',
                        'fontSize': '1.2rem',
                        'fontWeight': TYPOGRAPHY['font_semibold'],
                        'color': COLORS['text_primary'],
                        'marginBottom': SPACING['xs']
                    }
                ),
                html.P(
                    "or click to browse",
                    style={
                        'margin': '0',
                        'fontSize': '0.9rem',
                        'color': COLORS['text_secondary'],
                    }
                ),
            ], style={'textAlign': 'center', 'padding': SPACING['md']}),
            style={
                'width': '70%',
                'maxWidth': '600px',
                'minHeight': '180px',
                'borderRadius': BORDER_RADIUS['xl'],
                'textAlign': 'center',
                'margin': f"0 auto {SPACING['xl']} auto",
                'display': 'flex',
                'alignItems': 'center',
                'justifyContent': 'center',
                'cursor': 'pointer',
                'transition': 'all 0.3s ease',
                'border': f'2px dashed {COLORS["border"]}',
                'backgroundColor': COLORS['surface'],
            },
            multiple=False,
            accept='.csv,.json'
        )
    ])

def create_interactive_setup_container():
    """Interactive setup container - SIMPLIFIED"""
    return html.Div(
        id='interactive-setup-container',
        style={'display': 'none'},
        children=[
            # Step 1: CSV Header Mapping
            create_mapping_section(),

            # Step 2 & 3: Entrance Verification Section (facility setup and classification)
            classification_component.create_entrance_verification_section(),

            # Generate Button
            html.Button(
                'Confirm Selections & Generate Analysis',
                id='confirm-and-generate-button',
                n_clicks=0,
                style={
                    **get_button_style(),
                    'width': '100%',
                    'maxWidth': '400px',
                    'margin': f"{SPACING['xl']} auto",
                    'display': 'block',
                    'fontSize': TYPOGRAPHY['text_lg']
                }
            )
        ]
    )

def create_mapping_section():
    """Step 1: Map CSV Headers (wrapped in mapping-ui-section for callback control)"""
    return html.Div(
        id='mapping-ui-section',  # ✅ Enables callback to toggle visibility
        style={**get_card_container_style(padding=SPACING['lg'], margin_bottom=SPACING['md']), 'display': 'none'},
        children=[
            html.H4(
                "Step 1: Map CSV Headers",
                style=get_section_header_style()
            ),
            html.P(
                "Map your CSV columns to the required fields below:",
                style={
                    'color': COLORS['text_secondary'],
                    'fontSize': '0.9rem',
                    'marginBottom': SPACING['md'],
                    'textAlign': 'center'
                }
            ),

            # Dropdown area
            html.Div(id='dropdown-mapping-area'),

            # Confirm button
            html.Button(
                'Confirm Header Mapping',
                id='confirm-header-map-button',
                n_clicks=0,
                style={
                    **get_button_style('success'),
                    'display': 'none',  # Hidden until dropdowns are created
                    'margin': f"{SPACING['md']} auto"
                }
            )
        ]
    )

def create_facility_setup():
    """Step 2: Facility Setup"""
    return html.Div([
        html.H4(
            "Step 2: Facility Setup",
            style=get_section_header_style()
        ),
        
        # Number of floors
        html.Div([
            html.Label(
                "How many floors are in the facility?",
                style={
                    'color': COLORS['text_primary'],
                    'fontWeight': TYPOGRAPHY['font_semibold'],
                    'fontSize': '1rem',
                    'marginBottom': SPACING['sm'],
                    'display': 'block',
                    'textAlign': 'center'
                }
            ),
            dcc.Slider(
                id="num-floors-input",
                min=1,
                max=20,
                step=1,
                value=4,
                marks={i: str(i) for i in range(0, 101, 5)},
                tooltip={"always_visible": False, "placement": "bottom"}
            ),
            html.Div(
                id="num-floors-display",
                children="4 floors",
                style={
                    "fontSize": "0.9rem",
                    "color": COLORS['text_secondary'],
                    "marginTop": SPACING['sm'],
                    "textAlign": "center",
                    "fontWeight": TYPOGRAPHY['font_semibold']
                }
            ),
        ], style={'marginBottom': SPACING['md']}),
        
        # Manual classification toggle
        html.Div([
            html.Label(
                "Enable Manual Door Classification?",
                style={
                    'color': COLORS['text_primary'],
                    'fontWeight': TYPOGRAPHY['font_semibold'],
                    'fontSize': '1rem',
                    'marginBottom': SPACING['base'],
                    'display': 'block',
                    'textAlign': 'center'
                }
            ),
            dcc.RadioItems(
                id='manual-map-toggle',
                options=[
                    {'label': ' No (Automatic)', 'value': 'no'},
                    {'label': ' Yes (Manual)', 'value': 'yes'}
                ],
                value='no',
                inline=True,
                style={'textAlign': 'center'},
                labelStyle={
                    'display': 'inline-block',
                    'marginRight': SPACING['md'],
                    'padding': f"{SPACING['sm']} {SPACING['lg']}",
                    'backgroundColor': COLORS['border'],
                    'color': COLORS['text_secondary'],
                    'borderRadius': BORDER_RADIUS['full'],
                    'cursor': 'pointer',
                    'transition': 'all 0.3s ease'
                }
            ),
        ])
    ], style=get_card_container_style(padding=SPACING['lg'], margin_bottom=SPACING['md']))

def create_classification_section():
    """Step 3: Door Classification (conditional)"""
    return html.Div(
        id="door-classification-table-container",
        style={'display': 'none'},
        children=[
            html.Div([
                html.H4(
                    "Step 3: Door Classification",
                    style=get_section_header_style()
                ),
                html.P(
                    "Classify each door below:",
                    style={
                        'color': COLORS['text_secondary'],
                        'marginBottom': SPACING['md'],
                        'textAlign': 'center'
                    }
                ),
                html.Div(id="door-classification-table")
            ], style=get_card_container_style(padding=SPACING['lg'], margin_bottom=0))
        ]
    )

def create_results_section():
    """Results section - hidden until processing complete"""
    return html.Div([
        # Custom Header (hidden)
        html.Div(
            id='yosai-custom-header',
            style={'display': 'none'},
            children=[
                html.Div([
                    html.H2(
                        "📊 Analysis Results",
                        style={
                            'color': COLORS['text_primary'],
                            'textAlign': 'center',
                            'margin': '0',
                            'fontSize': TYPOGRAPHY['text_2xl']
                        }
                    )
                ], style=get_card_container_style(padding=SPACING['lg'], margin_bottom=SPACING['md']))
            ]
        ),

        # Statistics Panels (hidden)
        create_stats_panels(),

        # Graph Container (hidden)
        create_graph_container(),

        # Analytics Section (initially hidden)
        html.Div(
            id='analytics-section',
            style={'display': 'none'},
            children=[
                html.H2("📈 Advanced Analytics", style={'textAlign': 'center'}),
                html.Div(id='analytics-detailed-breakdown')
            ]
        ),

        # Charts Section (hidden until data is ready)
        html.Div(
            id='charts-section',
            style={'display': 'none'},
            children=[
                html.H2("📊 Data Visualization", style={'textAlign': 'center'})
            ]
        ),

        # Export Section (hidden until data is ready)
        html.Div(
            id='export-section',
            style={'display': 'none'},
            children=[
                html.H2("📤 Export & Reports", style={'textAlign': 'center'})
            ]
        )
    ])


def create_stats_panels():
    """Statistics panels"""
    panel_style = get_card_container_style(padding=SPACING['lg'], margin_bottom=0)
    panel_style.update({
        'flex': '1',
        'margin': f"0 {SPACING['sm']}",
        'textAlign': 'center',
        'minWidth': '200px'
    })

    return html.Div(
        id='stats-panels-container',
        style={'display': 'none'},
        children=[
            # Access Events Panel
            html.Div([
                html.H3("Access Events", style={'color': COLORS['text_primary'], 'marginBottom': SPACING['sm']}),
                html.H1(id="total-access-events-H1", style={'color': COLORS['accent'], 'margin': f"{SPACING['sm']} 0"}),
                html.P(id="event-date-range-P", style={'color': COLORS['text_secondary'], 'fontSize': '0.9rem'})
            ], style=panel_style),

            # Statistics Panel
            html.Div([
                html.H3("Summary", style={'color': COLORS['text_primary'], 'marginBottom': SPACING['sm']}),
                html.P(id="stats-date-range-P", style={'color': COLORS['text_secondary'], 'fontSize': '0.8rem'}),
                html.P(id="stats-days-with-data-P", style={'color': COLORS['text_secondary'], 'fontSize': '0.8rem'}),
                html.P(id="stats-num-devices-P", style={'color': COLORS['text_secondary'], 'fontSize': '0.8rem'}),
                html.P(id="stats-unique-tokens-P", style={'color': COLORS['text_secondary'], 'fontSize': '0.8rem'})
            ], style=panel_style),

            # Active Devices Panel
            html.Div([
                html.H3("Top Devices", style={'color': COLORS['text_primary'], 'marginBottom': SPACING['sm']}),
                html.Table([
                    html.Thead(html.Tr([
                        html.Th("Device", style={'color': COLORS['text_primary'], 'fontSize': '0.8rem'}),
                        html.Th("Events", style={'color': COLORS['text_primary'], 'fontSize': '0.8rem'})
                    ])),
                    html.Tbody(id='most-active-devices-table-body')
                ], style={'width': '100%', 'fontSize': '0.8rem'})
            ], style=panel_style)
        ]
    )

def create_graph_container():
    """Graph visualization container"""
    return html.Div(
        id='graph-output-container',
        style={'display': 'none'},
        children=[
            html.H2(
                "🗺️ Facility Layout Model",
                style={
                    'textAlign': 'center',
                    'color': COLORS['text_primary'],
                    'marginBottom': SPACING['md'],
                    'fontSize': TYPOGRAPHY['text_2xl']
                }
            ),
            html.Div(
                children=[
                    cyto.Cytoscape(
                        id='onion-graph',
                        layout={'name': 'cose', 'fit': True},
                        style={
                            'width': '100%',
                            'height': '500px',
                            'backgroundColor': COLORS['background'],
                            'borderRadius': BORDER_RADIUS['lg']
                        },
                        elements=[],
                        stylesheet=[
                            {
                                'selector': 'node',
                                'style': {
                                    'background-color': COLORS['accent'],
                                    'label': 'data(label)',
                                    'color': COLORS['text_on_accent'],
                                    'text-valign': 'center',
                                    'width': 40,
                                    'height': 40
                                }
                            },
                            {
                                'selector': 'edge',
                                'style': {
                                    'line-color': COLORS['border'],
                                    'width': 2
                                }
                            }
                        ]
                    )
                ],
                style=get_card_container_style(padding=SPACING['lg'], margin_bottom=0)
            ),
            html.Pre(
                id='tap-node-data-output',
                children="Generate analysis to see the facility layout. Tap nodes for details.",
                style={**get_card_container_style(padding=SPACING['base'], margin_bottom=0),
                       'color': COLORS['text_secondary'],
                       'marginTop': SPACING['md'],
                       'textAlign': 'center',
                       'fontSize': '0.9rem'}
            )
        ]
    )

def create_data_stores():
    """Create all data store components"""
    return html.Div([
        dcc.Store(id='uploaded-file-store'),
        dcc.Store(id='csv-headers-store'),
        dcc.Store(id='column-mapping-store', storage_type='local'),
        dcc.Store(id='all-doors-from-csv-store'),
        dcc.Store(id='manual-door-classifications-store', storage_type='local'),
        dcc.Store(id='num-floors-store', data=4),
    ])<|MERGE_RESOLUTION|>--- conflicted
+++ resolved
@@ -9,7 +9,6 @@
 import dash_cytoscape as cyto
 from ui.components.classification import create_classification_component
 
-<<<<<<< HEAD
 from ui.themes.style_config import COLORS, TYPOGRAPHY, SPACING, BORDER_RADIUS
 from ui.themes.helpers import (
     get_button_style,
@@ -25,11 +24,7 @@
     'DoorID': 'DoorID (Device Name)',
     'EventType': 'EventType (Access Result)'
 }
-=======
-from ui.themes.style_config import COLORS, TYPOGRAPHY
-from ui.themes.helpers import get_button_style, get_card_style
-from config.settings import DEFAULT_ICONS, REQUIRED_INTERNAL_COLUMNS
->>>>>>> 3a5794da
+
 
 # Instantiate the reusable classification component for entrance verification
 classification_component = create_classification_component()
